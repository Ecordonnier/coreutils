name: GnuTests

# spell-checker:ignore (names) gnulib ; (jargon) submodules ; (people) Dawid Dziurla * dawidd ; (utils) autopoint chksum gperf pyinotify shopt texinfo ; (vars) FILESET SUBDIRS XPASS

# * note: to run a single test => `REPO/util/run-gnu-test.sh PATH/TO/TEST/SCRIPT`

on: [push, pull_request]

jobs:
  gnu:
    name: Run GNU tests
    runs-on: ubuntu-latest
    steps:
    - name: Initialize workflow variables
      id: vars
      shell: bash
      run: |
        ## VARs setup
        outputs() { step_id="vars"; for var in "$@" ; do echo steps.${step_id}.outputs.${var}="${!var}"; echo ::set-output name=${var}::${!var}; done; }
        # * config
        path_GNU="gnu"
        path_GNU_tests="${path_GNU}/tests"
        path_UUTILS="uutils"
        path_reference="reference"
        outputs path_GNU path_GNU_tests path_reference path_UUTILS
        #
        repo_default_branch="${{ github.event.repository.default_branch }}"
        repo_GNU_ref="v9.1"
        repo_reference_branch="${{ github.event.repository.default_branch }}"
        outputs repo_default_branch repo_GNU_ref repo_reference_branch
        #
        SUITE_LOG_FILE="${path_GNU_tests}/test-suite.log"
        TEST_LOGS_GLOB="${path_GNU_tests}/**/*.log" ## note: not usable at bash CLI; [why] double globstar not enabled by default b/c MacOS includes only bash v3 which doesn't have double globstar support
        TEST_FILESET_PREFIX='test-fileset-IDs.sha1#'
        TEST_FILESET_SUFFIX='.txt'
        TEST_SUMMARY_FILE='gnu-result.json'
        TEST_FULL_SUMMARY_FILE='gnu-full-result.json'
        outputs SUITE_LOG_FILE TEST_FILESET_PREFIX TEST_FILESET_SUFFIX TEST_LOGS_GLOB TEST_SUMMARY_FILE TEST_FULL_SUMMARY_FILE
    - name: Checkout code (uutil)
      uses: actions/checkout@v2
      with:
        path: '${{ steps.vars.outputs.path_UUTILS }}'
    - name: Checkout code (GNU coreutils)
      uses: actions/checkout@v2
      with:
        repository: 'coreutils/coreutils'
        path: '${{ steps.vars.outputs.path_GNU }}'
        ref: ${{ steps.vars.outputs.repo_GNU_ref }}
        submodules: recursive
    - name: Retrieve reference artifacts
      uses: dawidd6/action-download-artifact@v2
      # ref: <https://github.com/dawidd6/action-download-artifact>
      continue-on-error: true ## don't break the build for missing reference artifacts (may be expired or just not generated yet)
      with:
        workflow: GnuTests.yml
        branch: "${{ steps.vars.outputs.repo_reference_branch }}"
        # workflow_conclusion: success ## (default); * but, if commit with failed GnuTests is merged into the default branch, future commits will all show regression errors in GnuTests CI until o/w fixed
        workflow_conclusion: completed ## continually recalibrates to last commit of default branch with a successful GnuTests (ie, "self-heals" from GnuTest regressions, but needs more supervision for/of regressions)
        path: "${{ steps.vars.outputs.path_reference }}"
    - name: Install `rust` toolchain
      uses: actions-rs/toolchain@v1
      with:
        toolchain: stable
        default: true
        profile: minimal # minimal component installation (ie, no documentation)
        components: rustfmt
    - name: Install dependencies
      shell: bash
      run: |
        ## Install dependencies
        sudo apt-get update
        sudo apt-get install autoconf autopoint bison texinfo gperf gcc g++ gdb python-pyinotify jq valgrind libexpect-perl
    - name: Add various locales
      shell: bash
      run: |
        echo "Before:"
        locale -a
        ## Some tests fail with 'cannot change locale (en_US.ISO-8859-1): No such file or directory'
        ## Some others need a French locale
        sudo locale-gen
        sudo locale-gen fr_FR
        sudo locale-gen fr_FR.UTF-8
        sudo update-locale
        echo "After:"
        locale -a
    - name: Build binaries
      shell: bash
      run: |
        ## Build binaries
        cd '${{ steps.vars.outputs.path_UUTILS }}'
        bash util/build-gnu.sh
    - name: Run GNU tests
      shell: bash
      run: |
        path_GNU='${{ steps.vars.outputs.path_GNU }}'
        path_UUTILS='${{ steps.vars.outputs.path_UUTILS }}'
        bash "${path_UUTILS}/util/run-gnu-test.sh"
    - name: Extract testing info into JSON
      shell: bash
      run : |
        path_UUTILS='${{ steps.vars.outputs.path_UUTILS }}'
        python ${path_UUTILS}/util/gnu-json-result.py ${{ steps.vars.outputs.path_GNU_tests }} > ${{ steps.vars.outputs.TEST_FULL_SUMMARY_FILE }}
    - name: Extract/summarize testing info
      id: summary
      shell: bash
      run: |
        ## Extract/summarize testing info
        outputs() { step_id="summary"; for var in "$@" ; do echo steps.${step_id}.outputs.${var}="${!var}"; echo ::set-output name=${var}::${!var}; done; }
        #
        SUITE_LOG_FILE='${{ steps.vars.outputs.SUITE_LOG_FILE }}'
        if test -f "${SUITE_LOG_FILE}"
        then
            TOTAL=$(sed -n "s/.*# TOTAL: \(.*\)/\1/p" "${SUITE_LOG_FILE}" | tr -d '\r' | head -n1)
            PASS=$(sed -n "s/.*# PASS: \(.*\)/\1/p" "${SUITE_LOG_FILE}" | tr -d '\r' | head -n1)
            SKIP=$(sed -n "s/.*# SKIP: \(.*\)/\1/p" "${SUITE_LOG_FILE}" | tr -d '\r' | head -n1)
            FAIL=$(sed -n "s/.*# FAIL: \(.*\)/\1/p" "${SUITE_LOG_FILE}" | tr -d '\r' | head -n1)
            XPASS=$(sed -n "s/.*# XPASS: \(.*\)/\1/p" "${SUITE_LOG_FILE}" | tr -d '\r' | head -n1)
            ERROR=$(sed -n "s/.*# ERROR: \(.*\)/\1/p" "${SUITE_LOG_FILE}" | tr -d '\r' | head -n1)
            if [[ "$TOTAL" -eq 0 || "$TOTAL" -eq 1 ]]; then
              echo "::error ::Failed to parse test results from '${SUITE_LOG_FILE}'; failing early"
              exit 1
            fi
            output="GNU tests summary = TOTAL: $TOTAL / PASS: $PASS / FAIL: $FAIL / ERROR: $ERROR / SKIP: $SKIP"
            echo "${output}"
            if [[ "$FAIL" -gt 0 || "$ERROR" -gt 0 ]]; then echo "::warning ::${output}" ; fi
            jq -n \
                  --arg date "$(date --rfc-email)" \
                  --arg sha "$GITHUB_SHA" \
                  --arg total "$TOTAL" \
                  --arg pass "$PASS" \
                  --arg skip "$SKIP" \
                  --arg fail "$FAIL" \
                  --arg xpass "$XPASS" \
                  --arg error "$ERROR" \
                  '{($date): { sha: $sha, total: $total, pass: $pass, skip: $skip, fail: $fail, xpass: $xpass, error: $error, }}' > '${{ steps.vars.outputs.TEST_SUMMARY_FILE }}'
            HASH=$(sha1sum '${{ steps.vars.outputs.TEST_SUMMARY_FILE }}' | cut --delim=" " -f 1)
            outputs HASH
          else
            echo "::error ::Failed to find summary of test results (missing '${SUITE_LOG_FILE}'); failing early"
            exit 1
          fi
          # Compress logs before upload (fails otherwise)
          gzip ${{ steps.vars.outputs.TEST_LOGS_GLOB }}
    - name: Reserve SHA1/ID of 'test-summary'
      uses: actions/upload-artifact@v2
      with:
        name: "${{ steps.summary.outputs.HASH }}"
        path: "${{ steps.vars.outputs.TEST_SUMMARY_FILE }}"
    - name: Reserve test results summary
      uses: actions/upload-artifact@v2
      with:
        name: test-summary
        path: "${{ steps.vars.outputs.TEST_SUMMARY_FILE }}"
    - name: Reserve test logs
      uses: actions/upload-artifact@v2
      with:
        name: test-logs
        path: "${{ steps.vars.outputs.TEST_LOGS_GLOB }}"
    - name: Upload full json results
      uses: actions/upload-artifact@v2
      with:
        name: gnu-full-result.json
        path: ${{ steps.vars.outputs.TEST_FULL_SUMMARY_FILE }}
    - name: Compare test failures VS reference
      shell: bash
      run: |
        have_new_failures=""
        REF_LOG_FILE='${{ steps.vars.outputs.path_reference }}/test-logs/test-suite.log'
        REF_SUMMARY_FILE='${{ steps.vars.outputs.path_reference }}/test-summary/gnu-result.json'
        REPO_DEFAULT_BRANCH='${{ steps.vars.outputs.repo_default_branch }}'
        if test -f "${REF_LOG_FILE}"; then
          echo "Reference SHA1/ID: $(sha1sum -- "${REF_SUMMARY_FILE}")"
          REF_ERROR=$(sed -n "s/^FAIL: \([[:print:]]\+\).*/\1/p" "${REF_LOG_FILE}" | sort)
          NEW_ERROR=$(sed -n "s/^FAIL: \([[:print:]]\+\).*/\1/p" '${{ steps.vars.outputs.path_GNU_tests }}/test-suite.log' | sort)
          REF_FAILING=$(sed -n "s/^FAIL: \([[:print:]]\+\).*/\1/p" "${REF_LOG_FILE}" | sort)
          NEW_FAILING=$(sed -n "s/^FAIL: \([[:print:]]\+\).*/\1/p" '${{ steps.vars.outputs.path_GNU_tests }}/test-suite.log' | sort)
          for LINE in ${REF_FAILING}
          do
            if ! grep -Fxq ${LINE}<<<"${NEW_FAILING}"; then
              echo "::warning ::Congrats! The gnu test ${LINE} is no longer failing!"
            fi
          done
          for LINE in ${NEW_FAILING}
          do
            if ! grep -Fxq ${LINE}<<<"${REF_FAILING}"
            then
              echo "::error ::GNU test failed: ${LINE}. ${LINE} is passing on '${{ steps.vars.outputs.repo_default_branch }}'. Maybe you have to rebase?"
              have_new_failures="true"
            fi
          done
          for LINE in ${REF_ERROR}
          do
            if ! grep -Fxq ${LINE}<<<"${NEW_ERROR}"; then
              echo "::warning ::Congrats! The gnu test ${LINE} is no longer ERROR!"
            fi
          done
          for LINE in ${NEW_ERROR}
          do
            if ! grep -Fxq ${LINE}<<<"${REF_ERROR}"
            then
<<<<<<< HEAD
              echo "::error ::GNU test failed: ${LINE}. ${LINE} is passing on '${{ steps.vars.outputs.repo_default_branch }}'. Maybe you have to rebase?"
=======
              echo "::error ::GNU test error: ${LINE}. ${LINE} is passing on '${{ steps.vars.outputs.repo_default_branch }}'. Maybe you have to rebase?"
>>>>>>> 0322d463
              have_new_failures="true"
            fi
          done

        else
          echo "::warning ::Skipping test failure comparison; no prior reference test logs are available."
        fi
        if test -n "${have_new_failures}" ; then exit -1 ; fi
    - name: Compare test summary VS reference
      if: success() || failure() # run regardless of prior step success/failure
      shell: bash
      run: |
        REF_SUMMARY_FILE='${{ steps.vars.outputs.path_reference }}/test-summary/gnu-result.json'
        if test -f "${REF_SUMMARY_FILE}"; then
          echo "Reference SHA1/ID: $(sha1sum -- "${REF_SUMMARY_FILE}")"
          mv "${REF_SUMMARY_FILE}" main-gnu-result.json
          python uutils/util/compare_gnu_result.py
        else
          echo "::warning ::Skipping test summary comparison; no prior reference summary is available."
        fi

  gnu_coverage:
    name: Run GNU tests with coverage
    runs-on: ubuntu-latest
    steps:
    - name: Checkout code uutil
      uses: actions/checkout@v2
      with:
        path: 'uutils'
    - name: Checkout GNU coreutils
      uses: actions/checkout@v2
      with:
        repository: 'coreutils/coreutils'
        path: 'gnu'
        ref: 'v9.1'
        submodules: recursive
    - name: Install `rust` toolchain
      uses: actions-rs/toolchain@v1
      with:
        toolchain: nightly
        default: true
        profile: minimal # minimal component installation (ie, no documentation)
        components: rustfmt
    - name: Install dependencies
      run: |
        sudo apt update
        sudo apt install autoconf autopoint bison texinfo gperf gcc g++ gdb python-pyinotify jq valgrind libexpect-perl -y
    - name: Add various locales
      run: |
        echo "Before:"
        locale -a
        ## Some tests fail with 'cannot change locale (en_US.ISO-8859-1): No such file or directory'
        ## Some others need a French locale
        sudo locale-gen
        sudo locale-gen fr_FR
        sudo locale-gen fr_FR.UTF-8
        sudo update-locale
        echo "After:"
        locale -a
    - name: Build binaries
      env:
        CARGO_INCREMENTAL: "0"
        RUSTFLAGS: "-Zprofile -Ccodegen-units=1 -Copt-level=0 -Clink-dead-code -Coverflow-checks=off -Zpanic_abort_tests -Cpanic=abort"
        RUSTDOCFLAGS: "-Cpanic=abort"
      run: |
        cd uutils
        UU_MAKE_PROFILE=debug bash util/build-gnu.sh
    - name: Run GNU tests
      run: bash uutils/util/run-gnu-test.sh
    - name: "`grcov` ~ install"
      uses: actions-rs/install@v0.1
      with:
        crate: grcov
        version: latest
        use-tool-cache: false
    - name: Generate coverage data (via `grcov`)
      id: coverage
      run: |
        ## Generate coverage data
        cd uutils
        COVERAGE_REPORT_DIR="target/debug"
        COVERAGE_REPORT_FILE="${COVERAGE_REPORT_DIR}/lcov.info"
        mkdir -p "${COVERAGE_REPORT_DIR}"
        sudo chown -R "$(whoami)" "${COVERAGE_REPORT_DIR}"
        # display coverage files
        grcov . --output-type files --ignore build.rs --ignore "vendor/*" --ignore "/*" --ignore "[a-zA-Z]:/*" --excl-br-line "^\s*((debug_)?assert(_eq|_ne)?!|#\[derive\()" | sort --unique
        # generate coverage report
        grcov . --output-type lcov --output-path "${COVERAGE_REPORT_FILE}" --branch --ignore build.rs --ignore "vendor/*" --ignore "/*" --ignore "[a-zA-Z]:/*" --excl-br-line "^\s*((debug_)?assert(_eq|_ne)?!|#\[derive\()"
        echo ::set-output name=report::${COVERAGE_REPORT_FILE}
    - name: Upload coverage results (to Codecov.io)
      uses: codecov/codecov-action@v2
      with:
        file: ${{ steps.coverage.outputs.report }}
        flags: gnutests
        name: gnutests
        working-directory: uutils<|MERGE_RESOLUTION|>--- conflicted
+++ resolved
@@ -198,11 +198,7 @@
           do
             if ! grep -Fxq ${LINE}<<<"${REF_ERROR}"
             then
-<<<<<<< HEAD
-              echo "::error ::GNU test failed: ${LINE}. ${LINE} is passing on '${{ steps.vars.outputs.repo_default_branch }}'. Maybe you have to rebase?"
-=======
               echo "::error ::GNU test error: ${LINE}. ${LINE} is passing on '${{ steps.vars.outputs.repo_default_branch }}'. Maybe you have to rebase?"
->>>>>>> 0322d463
               have_new_failures="true"
             fi
           done
